--- conflicted
+++ resolved
@@ -518,15 +518,9 @@
 fi
 
 # first look for blas
-<<<<<<< HEAD
-if test "$external_blas" == true ; then
+if test "$external_blas" = true ; then
   AC_MSG_CHECKING([whether dgemv_ can be linked with no library])
   AC_LINK_IFELSE([AC_LANG_CALL([], [dgemv_])],[
-=======
-if test "$external_blas" = true ; then
-  AC_MSG_CHECKING([whether dgemv can be linked with no library])
-  AC_LINK_IFELSE([AC_LANG_CALL([], [dgemv])],[
->>>>>>> 8535e752
     AC_MSG_RESULT([yes])
     blas_found=underscore
     ],[
