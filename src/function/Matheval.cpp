/* +++++++++++++++++++++++++++++++++++++++++++++++++++++++++++++++++++++++++
   Copyright (c) 2011-2017 The plumed team
   (see the PEOPLE file at the root of the distribution for a list of names)

   See http://www.plumed.org for more information.

   This file is part of plumed, version 2.

   plumed is free software: you can redistribute it and/or modify
   it under the terms of the GNU Lesser General Public License as published by
   the Free Software Foundation, either version 3 of the License, or
   (at your option) any later version.

   plumed is distributed in the hope that it will be useful,
   but WITHOUT ANY WARRANTY; without even the implied warranty of
   MERCHANTABILITY or FITNESS FOR A PARTICULAR PURPOSE.  See the
   GNU Lesser General Public License for more details.

   You should have received a copy of the GNU Lesser General Public License
   along with plumed.  If not, see <http://www.gnu.org/licenses/>.
+++++++++++++++++++++++++++++++++++++++++++++++++++++++++++++++++++++++++ */
#include "ActionRegister.h"
#include "Function.h"

#ifdef __PLUMED_HAS_MATHEVAL
#include <matheval.h>
#endif

using namespace std;

namespace PLMD {
namespace function {


//+PLUMEDOC FUNCTION MATHEVAL
/*
Calculate a combination of variables using a matheval expression.

This action computes an  arbitrary function of one or more precomputed
collective variables. Arguments are chosen with the ARG keyword,
and the function is provided with the FUNC string. Notice that this
string should contain no space. Within FUNC, one can refer to the
arguments as x,y,z, and t (up to four variables provided as ARG).
This names can be customized using the VAR keyword (see examples below).

If you want a function that depends not only on collective variables
but also on time you can use the \subpage TIME action.

\attention
The MATHEVAL object only works if libmatheval is installed on the system and
PLUMED has been linked to it

\par Examples

The following input tells plumed to perform a metadynamics
using as a CV the difference between two distances.
<<<<<<< HEAD
\plumedfile
dAB: DISTANCE ARG=10,12
dAC: DISTANCE ARG=10,15
=======
\verbatim
dAB: DISTANCE ATOMS=10,12
dAC: DISTANCE ATOMS=10,15
>>>>>>> d2f6d762
diff: MATHEVAL ARG=dAB,dAC FUNC=y-x PERIODIC=NO
# notice: the previous line could be replaced with the following
# diff: COMBINE ARG=dAB,dAC COEFFICIENTS=-1,1
METAD ARG=diff WIDTH=0.1 HEIGHT=0.5 BIASFACTOR=10 PACE=100
\endplumedfile
(see also \ref DISTANCE, \ref COMBINE, and \ref METAD).
Notice that forces applied to diff will be correctly propagated
to atoms 10, 12, and 15.
Also notice that since MATHEVAL is used without the VAR option
the two arguments should be referred to as x and y in the expression FUNC.
For simple functions
such as this one it is possible to use \ref COMBINE, which does
not require libmatheval to be installed on your system.

The following input tells plumed to print the angle between vectors
identified by atoms 1,2 and atoms 2,3
its square (as computed from the x,y,z components) and the distance
again as computed from the square root of the square.
\plumedfile
DISTANCE LABEL=d1 ATOMS=1,2 COMPONENTS
DISTANCE LABEL=d2 ATOMS=2,3 COMPONENTS
MATHEVAL ...
  LABEL=theta
  ARG=d1.x,d1.y,d1.z,d2.x,d2.y,d2.z
  VAR=ax,ay,az,bx,by,bz
  FUNC=acos((ax*bx+ay*by+az*bz)/sqrt((ax*ax+ay*ay+az*az)*(bx*bx+by*by+bz*bz))
  PERIODIC=NO
... MATHEVAL
PRINT ARG=theta
\endplumedfile
(See also \ref PRINT and \ref DISTANCE).

Notice that the matheval library implements a large number of functions (trigonometric, exp, log, etc).
Among the useful functions, have a look at the step function (that is the Heaviside function).
`step(x)` is defined as 1 when `x` is positive and `0` when x is negative. This allows for
a straightforward implementation of if clauses.

For example, imagine that you want to implement a restraint that only acts when a
distance is larger than 0.5. You can do it with
\plumedfile
d: DISTANCE ATOMS=10,15
m: MATHEVAL ARG=d FUNC=0.5*step(0.5-x)+x*step(x-0.5) PERIODIC=NO
# check the function you are applying:
PRINT ARG=d,n FILE=checkme
RESTRAINT ARG=d AT=0.5 KAPPA=10.0
\endplumedfile
(see also \ref DISTANCE, \ref PRINT, and \ref RESTRAINT)

The meaning of the function `0.5*step(0.5-x)+x*step(x-0.5)` is:
- If x<0.5 (step(0.5-x)!=0) use 0.5
- If x>0.5 (step(x-0.5)!=0) use x
Notice that the same could have been obtained using an \ref UPPER_WALLS
However, with MATHEVAL you can create way more complex definitions.

\warning If you apply forces on the variable (as in the previous example) you should
make sure that the variable is continuous!
Conversely, if you are just analyzing a trajectory you can safely use
discontinuous variables.

A possible continuity check with gnuplot is
\verbatim
# this allow to step function to be used in gnuplot:
gnuplot> step(x)=0.5*(erf(x*10000000)+1)
# here you can test your function
gnuplot> p 0.5*step(0.5-x)+x*step(x-0.5)
\endverbatim

Also notice that you can easily make logical operations on the conditions that you
create. The equivalent of the AND operator is the product: `step(1.0-x)*step(x-0.5)` is
only equal to 1 when x is between 0.5 and 1.0. By combining negation and AND you can obtain an OR. That is,
`1-step(1.0-x)*step(x-0.5)` is only equal to 1 when x is outside the 0.5-1.0 interval.

MATHEVAL can be used in combination with \ref DISTANCE to implement variants of the
DISTANCE keyword that were present in PLUMED 1.3 and that allowed to compute
the distance of a point from a line defined by two other points, or the progression
along that line.
\plumedfile
# take center of atoms 1 to 10 as reference point 1
p1: CENTER ATOMS=1-10
# take center of atoms 11 to 20 as reference point 2
p2: CENTER ATOMS=11-20
# take center of atoms 21 to 30 as reference point 3
p3: CENTER ATOMS=21-30

# compute distances
d12: DISTANCE ATOMS=p1,p2
d13: DISTANCE ATOMS=p1,p3
d23: DISTANCE ATOMS=p2,p3

# compute progress variable of the projection of point p3
# along the vector joining p1 and p2
# notice that progress is measured from the middle point
onaxis: MATHEVAL ARG=d13,d23,d12 FUNC=(0.5*(y^2-x^2)/z) PERIODIC=NO

# compute between point p3 and the vector joining p1 and p2
fromaxis: MATHEVAL ARG=d13,d23,d12,onaxis VAR=x,y,z,o FUNC=(0.5*(y^2+x^2)-o^2-0.25*z^2) PERIODIC=NO

PRINT ARG=onaxis,fromaxis

\endplumedfile

Notice that these equations have been used to combine \ref RMSD
from different snapshots of a protein so as to define
progression (S) and distance (Z) variables \cite perez2015atp.


*/
//+ENDPLUMEDOC


class Matheval :
  public Function
{
  void* evaluator;
  vector<void*> evaluator_deriv;
  vector<string> var;
  string func;
  vector<double> values;
  vector<char*> names;
public:
  explicit Matheval(const ActionOptions&);
  ~Matheval();
  void calculate();
  static void registerKeywords(Keywords& keys);
};

#ifdef __PLUMED_HAS_MATHEVAL
PLUMED_REGISTER_ACTION(Matheval,"MATHEVAL")

void Matheval::registerKeywords(Keywords& keys) {
  Function::registerKeywords(keys);
  keys.use("ARG"); keys.use("PERIODIC");
  keys.add("compulsory","FUNC","the function you wish to evaluate");
  keys.add("optional","VAR","the names to give each of the arguments in the function.  If you have up to three arguments in your function you can use x, y and z to refer to them.  Otherwise you must use this flag to give your variables names.");
}

Matheval::Matheval(const ActionOptions&ao):
  Action(ao),
  Function(ao),
  evaluator_deriv(getNumberOfArguments()),
  values(getNumberOfArguments()),
  names(getNumberOfArguments())
{
  parseVector("VAR",var);
  if(var.size()==0) {
    var.resize(getNumberOfArguments());
    if(getNumberOfArguments()>3)
      error("Using more than 3 arguments you should explicitly write their names with VAR");
    if(var.size()>0) var[0]="x";
    if(var.size()>1) var[1]="y";
    if(var.size()>2) var[2]="z";
  }
  if(var.size()!=getNumberOfArguments())
    error("Size of VAR array should be the same as number of arguments");
  parse("FUNC",func);
  addValueWithDerivatives();
  checkRead();

  evaluator=evaluator_create(const_cast<char*>(func.c_str()));

  if(!evaluator) error("There was some problem in parsing matheval formula "+func);

  char **check_names;
  int    check_count;
  evaluator_get_variables(evaluator,&check_names,&check_count);
  if(check_count!=int(getNumberOfArguments())) {
    string sc;
    Tools::convert(check_count,sc);
    error("Your function string contains "+sc+" arguments. This should be equal to the number of ARGs");
  }
  for(unsigned i=0; i<getNumberOfArguments(); i++) {
    bool found=false;
    for(unsigned j=0; j<getNumberOfArguments(); j++) {
      if(var[i]==check_names[j])found=true;
    }
    if(!found)
      error("Variable "+var[i]+" cannot be found in your function string");
  }

  for(unsigned i=0; i<getNumberOfArguments(); i++)
    evaluator_deriv[i]=evaluator_derivative(evaluator,const_cast<char*>(var[i].c_str()));


  log.printf("  with function : %s\n",func.c_str());
  log.printf("  with variables :");
  for(unsigned i=0; i<var.size(); i++) log.printf(" %s",var[i].c_str());
  log.printf("\n");
  log.printf("  function as parsed by matheval: %s\n", evaluator_get_string(evaluator));
  log.printf("  derivatives as computed by matheval:\n");
  for(unsigned i=0; i<var.size(); i++) log.printf("    %s\n",evaluator_get_string(evaluator_deriv[i]));
}

void Matheval::calculate() {
  for(unsigned i=0; i<getNumberOfArguments(); i++) values[i]=getArgument(i);
  for(unsigned i=0; i<getNumberOfArguments(); i++) names[i]=const_cast<char*>(var[i].c_str());
  setValue(evaluator_evaluate(evaluator,names.size(),&names[0],&values[0]));

  for(unsigned i=0; i<getNumberOfArguments(); i++) {
    setDerivative(i,evaluator_evaluate(evaluator_deriv[i],names.size(),&names[0],&values[0]));
  }
}

Matheval::~Matheval() {
  evaluator_destroy(evaluator);
  for(unsigned i=0; i<evaluator_deriv.size(); i++)evaluator_destroy(evaluator_deriv[i]);
}

#endif

}
}

<|MERGE_RESOLUTION|>--- conflicted
+++ resolved
@@ -54,15 +54,9 @@
 
 The following input tells plumed to perform a metadynamics
 using as a CV the difference between two distances.
-<<<<<<< HEAD
-\plumedfile
-dAB: DISTANCE ARG=10,12
-dAC: DISTANCE ARG=10,15
-=======
-\verbatim
+\plumedfile
 dAB: DISTANCE ATOMS=10,12
 dAC: DISTANCE ATOMS=10,15
->>>>>>> d2f6d762
 diff: MATHEVAL ARG=dAB,dAC FUNC=y-x PERIODIC=NO
 # notice: the previous line could be replaced with the following
 # diff: COMBINE ARG=dAB,dAC COEFFICIENTS=-1,1
