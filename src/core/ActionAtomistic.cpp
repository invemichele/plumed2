--- conflicted
+++ resolved
@@ -51,14 +51,10 @@
   massesWereSet(false),
   chargesWereSet(false) {
   ActionWithValue* bv = plumed.getActionSet().selectWithLabel<ActionWithValue*>("Box");
-<<<<<<< HEAD
   moldat=plumed.getActionSet().selectLatest<GenericMolInfo*>(this);
-  if( bv ) boxValue=bv->copyOutput(0);
-=======
   if( bv ) {
     boxValue=bv->copyOutput(0);
   }
->>>>>>> 068b2a6a
   // We now get all the information about atoms that are lying about
   getAtomValuesFromPlumedObject( plumed, xpos, ypos, zpos, masv, chargev );
   if( xpos.size()!=ypos.size() || xpos.size()!=zpos.size() || xpos.size()!=masv.size() || xpos.size()!=chargev.size() ) {
@@ -383,10 +379,7 @@
         }
         ok=true;
       } else {
-<<<<<<< HEAD
-=======
         auto* moldat=action->plumed.getActionSet().selectLatest<GenericMolInfo*>(action);
->>>>>>> 068b2a6a
         if( moldat ) {
           std::vector<AtomNumber> atom_list;
           moldat->interpretSymbol( symbol, atom_list );
