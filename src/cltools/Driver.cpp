--- conflicted
+++ resolved
@@ -745,15 +745,9 @@
         matrix box;
         std::unique_ptr<rvec[]> pos(new rvec[natoms]);
         float prec,lambda;
-<<<<<<< HEAD
-        int ret;
+        int ret=exdrOK;
         if(trajectory_fmt=="xdr-xtc") ret=read_xtc(xd,natoms,&localstep,&time,box,pos.get(),&prec);
         if(trajectory_fmt=="xdr-trr") ret=read_trr(xd,natoms,&localstep,&time,&lambda,box,pos.get(),NULL,NULL);
-=======
-        int ret=exdrOK;
-        if(trajectory_fmt=="xdr-xtc") ret=read_xtc(xd,natoms,&localstep,&time,box,pos,&prec);
-        if(trajectory_fmt=="xdr-trr") ret=read_trr(xd,natoms,&localstep,&time,&lambda,box,pos,NULL,NULL);
->>>>>>> 5d7c3b07
         if(stride==0) step=localstep;
         if(ret==exdrENDOFFILE) break;
         if(ret!=exdrOK) break;
