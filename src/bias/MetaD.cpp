--- conflicted
+++ resolved
@@ -743,27 +743,6 @@
 
   // initializing and checking grid
   if(grid_){
-<<<<<<< HEAD
-    // check for adaptive and sigma_min
-    if(sigma0min_.size()==0&&adaptive_!=FlexibleBin::none) error("When using Adaptive Gaussians on a grid SIGMA_MIN must be specified");
-    // check for mesh and sigma size
-    for(unsigned i=0;i<getNumberOfArguments();i++) {
-      double a,b;
-      Tools::convert(gmin[i],a);
-      Tools::convert(gmax[i],b);
-      double mesh=(b-a)/((double)gbin[i]);
-      if(mesh>0.5*sigma0_[i]) log<<"  WARNING: Using a METAD with a Grid Spacing larger than half of the Gaussians width can produce artifacts\n";
-    }
-    std::string funcl=getLabel() + ".bias";
-    if(!sparsegrid){BiasGrid_=new Grid(funcl,getArguments(),gmin,gmax,gbin,spline,true);}
-    else{BiasGrid_=new SparseGrid(funcl,getArguments(),gmin,gmax,gbin,spline,true);}
-    std::vector<std::string> actualmin=BiasGrid_->getMin();
-    std::vector<std::string> actualmax=BiasGrid_->getMax();
-    for(unsigned i=0;i<getNumberOfArguments();i++){
-      if(gmin[i]!=actualmin[i]) log<<"  WARNING: GRID_MIN["<<i<<"] has been adjusted to "<<actualmin[i]<<" to fit periodicity\n";
-      if(gmax[i]!=actualmax[i]) log<<"  WARNING: GRID_MAX["<<i<<"] has been adjusted to "<<actualmax[i]<<" to fit periodicity\n";
-    }
-=======
    // check for mesh and sigma size
    for(unsigned i=0;i<getNumberOfArguments();i++) {
      double a,b;
@@ -785,12 +764,6 @@
      if(gmin[i]!=actualmin[i]) log<<"  WARNING: GRID_MIN["<<i<<"] has been adjusted to "<<actualmin[i]<<" to fit periodicity\n";
      if(gmax[i]!=actualmax[i]) log<<"  WARNING: GRID_MAX["<<i<<"] has been adjusted to "<<actualmax[i]<<" to fit periodicity\n";
    }
-  }
-
-  if(wgridstride_>0){
-    gridfile_.link(*this);
-    gridfile_.open(gridfilename_);
->>>>>>> 44d4c687
   }
 
   // restart from external grid
