--- conflicted
+++ resolved
@@ -2808,7 +2808,6 @@
 doi = {10.1063/1.4818005}
 }
 
-<<<<<<< HEAD
 @article{dimer-metad,
 author = {Marco Nava and Ferruccio Palazzesi and Claudio Perego and Michele Parrinello },
 title = {Dimer Metadynamics},
@@ -2818,7 +2817,8 @@
 pages = {425-430},
 year = {2017},
 doi = {10.1021/acs.jctc.6b00691}
-=======
+}
+
 @article{MorishitaLogMFD,
 author = {Morishita, T. and Itoh, S. G. and Okumura, H. and Mikami, M.},
 title = {Free-energy calculation via mean-force dynamics using a logarithmic energy landscape},
@@ -2846,7 +2846,6 @@
 volume = {706},
 pages = {633},
 year = {2018}
->>>>>>> 2632356f
 }
 
 
